--- conflicted
+++ resolved
@@ -45,15 +45,6 @@
     gl(DrawArrays(type, first, count));
   }
 
-<<<<<<< HEAD
-  #if !OGLWRAP_CHECK_DEPENDENCIES || defined(glDrawArraysInstaced)
-  /// Draw multiples instances of a range of elements.
-  /** @param type       Specifies what kind of primitives to render.
-    * @param first      Specifies the starting index in the enabled arrays.
-    * @param count      Specifies the number of indices to be rendered.
-    * @param inst_count Specifies the number of instances of the specified range of indices to be rendered.
-    * @see glDrawArraysInstaced */
-=======
   #if !OGLWRAP_CHECK_DEPENDENCIES || defined(glDrawArraysInstanced)
   /**
    * @brief Draw multiples instances of a range of elements.
@@ -81,7 +72,6 @@
    * @see glDrawArraysInstanced
    * @version OpenGL 3.1
    */
->>>>>>> b8f3029e
   static void DrawArraysInstanced(PrimitiveType type,
                                   GLint first,
                                   GLsizei count,
@@ -142,14 +132,6 @@
   #endif
 
   #if !OGLWRAP_CHECK_DEPENDENCIES || defined(glDrawArraysIndirect)
-<<<<<<< HEAD
-  /// Renders primitives from array data, taking parameters from memory
-  /** @param mode       Specifies what kind of primitives to render.
-    * @param indirect   Specifies the address of a structure containing the draw parameters.
-    * @see glDrawArraysIndirect
-    */
-  static void DrawArraysIndirect(PrimitiveType type, const void *indirect) {
-=======
   /**
    * @brief Renders primitives from array data, taking parameters from memory.
    *
@@ -197,7 +179,6 @@
    */
   static void DrawArraysIndirect(PrimitiveType type,
                                  const void *indirect = nullptr) {
->>>>>>> b8f3029e
     gl(DrawArraysIndirect(type, indirect));
   }
   #endif
@@ -207,15 +188,10 @@
    * @brief Renders multiple sets of primitives from array data
    *
    * @param type         Specifies what kind of primitives to render.
-<<<<<<< HEAD
-   * @param first        Points to an array of starting indices in the enabled arrays.
-   * @param count        Points to an array of the number of indices to be rendered.
-=======
    * @param first        Points to an array of starting indices in the enabled
    *                     arrays.
    * @param count        Points to an array of the number of indices to be
    *                     rendered.
->>>>>>> b8f3029e
    * @param prim_count   Specifies the size of the first and count
    * @see glMultiDrawArrays
    * @version OpenGL 1.4
@@ -258,11 +234,7 @@
    * for (n = 0; n < drawcount; n++) {
    *     const DrawArraysIndirectCommand *cmd;
    *     if (stride != 0) {
-<<<<<<< HEAD
-   *         cmd = (const DrawArraysIndirectCommand*)((uintptr)indirect + n*stride);
-=======
    *         cmd = (const DrawArraysIndirectCommand*)((uintptr)indirect +n*stride);
->>>>>>> b8f3029e
    *     } else  {
    *         cmd = (const DrawArraysIndirectCommand*)indirect + n;
    *     }
@@ -295,15 +267,10 @@
    * glMultiDrawArraysIndirect is available only if the GL version is 4.3 or greater.
    *
    * @param type        Specifies what kind of primitives to render.
-<<<<<<< HEAD
-   * @param indirect    Specifies the address of an array of structures
-   *                    containing the draw parameters.
-=======
    * @param indirect    Specifies a byte offset (cast to a pointer type) into the
    *                    buffer bound to GL_DRAW_INDIRECT_BUFFER​, which designates
    *                    the starting point of the structure containing the draw
    *                    parameters.
->>>>>>> b8f3029e
    * @param draw_count  Specifies the the number of elements in the array of
    *                    draw parameter structures.
    * @param stride      Specifies the distance in basic machine units between
@@ -337,10 +304,7 @@
    * Vertex attributes that are modified by glDrawElements have an unspecified
    * value after glDrawElements returns. Attributes that aren't modified maintain
    * their previous values.
-<<<<<<< HEAD
-=======
-   *
->>>>>>> b8f3029e
+   *
    * @param type         Specifies what kind of primitives to render.
    * @param count        Specifies the number of elements to be rendered.
    * @param index_type   Specifies the type of the values in the index buffer.
@@ -602,103 +566,6 @@
     static_assert((sizeof(GLtype), false),
       "index type must be one of GLubyte, GLushort, or GLuint"
     );
-<<<<<<< HEAD
-  }
-  #endif
-
-  #if !OGLWRAP_CHECK_DEPENDENCIES || defined(glDrawRangeElements)
-  /**
-   * @brief glDrawRangeElements is a restricted form of glDrawElements, with the
-   *        additional constraint that all values in the arrays count must lie
-   *        between start and end, inclusive.
-   *
-   * Implementations denote recommended maximum amounts of vertex and index data,
-   * which may be queried by calling glGet with argument GL_MAX_ELEMENTS_VERTICES
-   * and GL_MAX_ELEMENTS_INDICES. If end−start+1 is greater than the value of
-   * GL_MAX_ELEMENTS_VERTICES, or if count is greater than the value of
-   * GL_MAX_ELEMENTS_INDICES, then the call may operate at reduced performance.
-   * There is no requirement that all vertices in the range [start,end] be
-   * referenced. However, the implementation may partially process unused
-   * vertices, reducing performance from what could be achieved with an optimal
-   * index set.
-   *
-   * When glDrawRangeElements is called, it uses count sequential elements from
-   * an enabled array, starting at start to construct a sequence of geometric
-   * primitives. mode specifies what kind of primitives are constructed, and
-   * how the array elements construct these primitives. If more than one
-   * array is enabled, each is used.
-   *
-   * Vertex attributes that are modified by glDrawRangeElements have an
-   * unspecified value after glDrawRangeElements returns. Attributes that
-   * aren't modified maintain their previous values.
-   *
-   * @param type        Specifies what kind of primitives to render.
-   * @param start       Specifies the minimum array index contained in indices.
-   * @param end         Specifies the maximum array index contained in indices.
-   * @param count       Specifies the number of elements to be rendered.
-   * @param index_type  Specifies the type of the values in indices
-   * @see glDrawRangeElements
-   * @version OpenGL 1.2
-   */
-  static void DrawRangeElements(PrimitiveType type,
-                                GLuint start,
-                                GLuint end,
-                                GLsizei count,
-                                IndexType index_type) {
-    gl(DrawRangeElements(type, start, end, count, index_type, nullptr));
-  }
-
-  template<typename GLtype>
-  /**
-   * @brief glDrawRangeElements is a restricted form of glDrawElements, with the
-   *        additional constraint that all values in the arrays count must lie
-   *        between start and end, inclusive.
-   *
-   * Implementations denote recommended maximum amounts of vertex and index data,
-   * which may be queried by calling glGet with argument GL_MAX_ELEMENTS_VERTICES
-   * and GL_MAX_ELEMENTS_INDICES. If end−start+1 is greater than the value of
-   * GL_MAX_ELEMENTS_VERTICES, or if count is greater than the value of
-   * GL_MAX_ELEMENTS_INDICES, then the call may operate at reduced performance.
-   * There is no requirement that all vertices in the range [start,end] be
-   * referenced. However, the implementation may partially process unused
-   * vertices, reducing performance from what could be achieved with an optimal
-   * index set.
-   *
-   * When glDrawRangeElements is called, it uses count sequential elements from
-   * an enabled array, starting at start to construct a sequence of geometric
-   * primitives. mode specifies what kind of primitives are constructed, and
-   * how the array elements construct these primitives. If more than one
-   * array is enabled, each is used.
-   *
-   * Vertex attributes that are modified by glDrawRangeElements have an
-   * unspecified value after glDrawRangeElements returns. Attributes that
-   * aren't modified maintain their previous values.
-   *
-   * @param type        Specifies what kind of primitives to render.
-   * @param start       Specifies the minimum array index contained in indices.
-   * @param end         Specifies the maximum array index contained in indices.
-   * @param count       Specifies the number of elements to be rendered.
-   * @param indices     Specifies the offset pointer in the index buffer
-   * @see glDrawRangeElements
-   * @version OpenGL 1.2
-   */
-  static void DrawRangeElements(PrimitiveType type,
-                                GLuint start,
-                                GLuint end,
-                                GLsizei count,
-                                const GLtype* indices) {
-    static_assert((sizeof(GLtype), false),
-      "index type must be one of GLubyte, GLushort, or GLuint"
-    );
-  }
-  #endif
-
-  /**
-   * [DrawElementsIndirect description]
-   * @param type       [description]
-   * @param index_type [description]
-   * @param indirect   [description]
-=======
   }
   #endif
 
@@ -847,17 +714,12 @@
    *                   buffer bound to GL_DRAW_INDIRECT_BUFFER​, which designates
    *                   the starting point of the structure containing the draw
    *                   parameters.
->>>>>>> b8f3029e
    * @see glDrawElementsIndirect
    * @version OpenGL 4.0
    */
   static void DrawElementsIndirect(PrimType type,
                                    IndexType index_type,
-<<<<<<< HEAD
-                                   const void* indirect) {
-=======
                                    const void* indirect = nullptr) {
->>>>>>> b8f3029e
     gl(DrawElementsIndirect(type, index_type, indirect));
   }
 
@@ -865,8 +727,6 @@
   /**
    * @brief Sets the primitive restart index.
    *
-<<<<<<< HEAD
-=======
    * glPrimitiveRestartIndex specifies a vertex array element that is treated
    * specially when primitive restarting is enabled. This is known as the
    * primitive restart index.
@@ -884,7 +744,6 @@
    * glMultiDrawElementsBaseVertex is used, the primitive restart comparison
    * occurs before the basevertex offset is added to the array index.
    *
->>>>>>> b8f3029e
    * @param index Specifies the index to function as primitive restart.
    * @see glPrimitiveRestartIndex
    * @version OpenGL 3.1
@@ -1011,7 +870,6 @@
     type, count, DataType::UnsignedByte,
     OGLWRAP_POINTER_HACKER(indices), draw_count
   ));
-<<<<<<< HEAD
 }
 
 template<>
@@ -1032,17 +890,6 @@
                                                GLsizei draw_count) {
   gl(MultiDrawElements(
     type, count, DataType::UnsignedInt,
-=======
-}
-
-template<>
-inline void Drawing::MultiDrawElements<GLushort>(PrimitiveType type,
-                                                 const GLsizei* count,
-                                                 const GLushort* const* indices,
-                                                 GLsizei draw_count) {
-  gl(MultiDrawElements(
-    type, count, DataType::UnsignedShort,
->>>>>>> b8f3029e
     OGLWRAP_POINTER_HACKER(indices), draw_count
   ));
 }
@@ -1070,42 +917,6 @@
   ));
 }
 template<>
-<<<<<<< HEAD
-=======
-inline void Drawing::MultiDrawElements<GLuint>(PrimitiveType type,
-                                               const GLsizei* count,
-                                               const GLuint* const* indices,
-                                               GLsizei draw_count) {
-  gl(MultiDrawElements(
-    type, count, DataType::UnsignedInt,
-    OGLWRAP_POINTER_HACKER(indices), draw_count
-  ));
-}
-#endif
-
-#if !OGLWRAP_CHECK_DEPENDENCIES || defined(glDrawRangeElements)
-template<>
-inline void Drawing::DrawRangeElements<GLubyte>(PrimitiveType type,
-                                                GLuint start,
-                                                GLuint end,
-                                                GLsizei count,
-                                                const GLubyte* indices) {
-  gl(DrawRangeElements(
-    type, start, end, count, IndexType::UnsignedByte, indices
-  ));
-}
-template<>
-inline void Drawing::DrawRangeElements<GLushort>(PrimitiveType type,
-                                                 GLuint start,
-                                                 GLuint end,
-                                                 GLsizei count,
-                                                 const GLushort* indices) {
-  gl(DrawRangeElements(
-    type, start, end, count, IndexType::UnsignedShort, indices
-  ));
-}
-template<>
->>>>>>> b8f3029e
 inline void Drawing::DrawRangeElements<GLuint>(PrimitiveType type,
                                                GLuint start,
                                                GLuint end,
